import fs from "fs"
import { getRendererHandlers, tipc } from "@egoist/tipc/main"
import { showPanelWindow, WINDOWS } from "./window"
import {
  app,
  clipboard,
  Menu,
  shell,
  systemPreferences,
  dialog,
} from "electron"
import path from "path"
import { configStore, recordingsFolder } from "./config"
import { Config, RecordingHistoryItem } from "../shared/types"
import { RendererHandlers } from "./renderer-handlers"
import { postProcessTranscript } from "./llm"
import { state } from "./state"
import { updateTrayIcon } from "./tray"
import { isAccessibilityGranted } from "./utils"
import { writeText } from "./keyboard"
<<<<<<< HEAD
import { transcribeWithLightningWhisper, checkLightningWhisperDependencies, installLightningWhisperDependencies } from "./lightning-whisper-service"
import { mcpClientManager } from "./mcp-client"
=======

>>>>>>> b1d72a5c

const t = tipc.create()

const getRecordingHistory = () => {
  try {
    const history = JSON.parse(
      fs.readFileSync(path.join(recordingsFolder, "history.json"), "utf8"),
    ) as RecordingHistoryItem[]

    // sort desc by createdAt
    return history.sort((a, b) => b.createdAt - a.createdAt)
  } catch {
    return []
  }
}

const saveRecordingsHitory = (history: RecordingHistoryItem[]) => {
  fs.writeFileSync(
    path.join(recordingsFolder, "history.json"),
    JSON.stringify(history),
  )
}

export const router = {
  restartApp: t.procedure.action(async () => {
    app.relaunch()
    app.quit()
  }),

  getUpdateInfo: t.procedure.action(async () => {
    const { getUpdateInfo } = await import("./updater")
    return getUpdateInfo()
  }),

  quitAndInstall: t.procedure.action(async () => {
    const { quitAndInstall } = await import("./updater")

    quitAndInstall()
  }),

  checkForUpdatesAndDownload: t.procedure.action(async () => {
    const { checkForUpdatesAndDownload } = await import("./updater")

    return checkForUpdatesAndDownload()
  }),

  openMicrophoneInSystemPreferences: t.procedure.action(async () => {
    await shell.openExternal(
      "x-apple.systempreferences:com.apple.preference.security?Privacy_Microphone",
    )
  }),

  hidePanelWindow: t.procedure.action(async () => {
    const panel = WINDOWS.get("panel")

    panel?.hide()
  }),

  showContextMenu: t.procedure
    .input<{ x: number; y: number; selectedText?: string }>()
    .action(async ({ input, context }) => {
      const items: Electron.MenuItemConstructorOptions[] = []

      if (input.selectedText) {
        items.push({
          label: "Copy",
          click() {
            clipboard.writeText(input.selectedText || "")
          },
        })
      }

      if (import.meta.env.DEV) {
        items.push({
          label: "Inspect Element",
          click() {
            context.sender.inspectElement(input.x, input.y)
          },
        })
      }

      const panelWindow = WINDOWS.get("panel")
      const isPanelWindow = panelWindow?.webContents.id === context.sender.id

      if (isPanelWindow) {
        items.push({
          label: "Close",
          click() {
            panelWindow?.hide()
          },
        })
      }

      const menu = Menu.buildFromTemplate(items)
      menu.popup({
        x: input.x,
        y: input.y,
      })
    }),

  getMicrophoneStatus: t.procedure.action(async () => {
    return systemPreferences.getMediaAccessStatus("microphone")
  }),

  isAccessibilityGranted: t.procedure.action(async () => {
    return isAccessibilityGranted()
  }),





  requestAccesssbilityAccess: t.procedure.action(async () => {
    if (process.platform === "win32") return true

    return systemPreferences.isTrustedAccessibilityClient(true)
  }),

  requestMicrophoneAccess: t.procedure.action(async () => {
    return systemPreferences.askForMediaAccess("microphone")
  }),

  showPanelWindow: t.procedure.action(async () => {
    showPanelWindow()
  }),

  displayError: t.procedure
    .input<{ title?: string; message: string }>()
    .action(async ({ input }) => {
      dialog.showErrorBox(input.title || "Error", input.message)
    }),

  createRecording: t.procedure
    .input<{
      recording: ArrayBuffer
      duration: number
    }>()
    .action(async ({ input }) => {

      fs.mkdirSync(recordingsFolder, { recursive: true })

      const config = configStore.get()
      let transcript: string

      // Use OpenAI or Groq for transcription
        const form = new FormData()
        form.append(
          "file",
          new File([input.recording], "recording.webm", { type: "audio/webm" }),
        )
        form.append(
          "model",
          config.sttProviderId === "groq" ? "whisper-large-v3" : "whisper-1",
        )
        form.append("response_format", "json")

        // Add prompt parameter for Groq if provided
        if (config.sttProviderId === "groq" && config.groqSttPrompt?.trim()) {
          form.append("prompt", config.groqSttPrompt.trim())
        }

        const groqBaseUrl = config.groqBaseUrl || "https://api.groq.com/openai/v1"
        const openaiBaseUrl = config.openaiBaseUrl || "https://api.openai.com/v1"

        const transcriptResponse = await fetch(
          config.sttProviderId === "groq"
            ? `${groqBaseUrl}/audio/transcriptions`
            : `${openaiBaseUrl}/audio/transcriptions`,
          {
            method: "POST",
            headers: {
              Authorization: `Bearer ${config.sttProviderId === "groq" ? config.groqApiKey : config.openaiApiKey}`,
            },
            body: form,
          },
        )

        if (!transcriptResponse.ok) {
          const message = `${transcriptResponse.statusText} ${(await transcriptResponse.text()).slice(0, 300)}`

          throw new Error(message)
        }

        const json: { text: string } = await transcriptResponse.json()
        transcript = await postProcessTranscript(json.text)

      const history = getRecordingHistory()
      const item: RecordingHistoryItem = {
        id: Date.now().toString(),
        createdAt: Date.now(),
        duration: input.duration,
        transcript,
      }
      history.push(item)
      saveRecordingsHitory(history)

      fs.writeFileSync(
        path.join(recordingsFolder, `${item.id}.webm`),
        Buffer.from(input.recording),
      )

      const main = WINDOWS.get("main")
      if (main) {
        getRendererHandlers<RendererHandlers>(
          main.webContents,
        ).refreshRecordingHistory.send()
      }

      const panel = WINDOWS.get("panel")
      if (panel) {
        panel.hide()
      }

      // paste
      clipboard.writeText(transcript)
      if (isAccessibilityGranted()) {
        try {
          await writeText(transcript)
        } catch (error) {
          console.error(`Failed to write text:`, error)
          // Don't throw here, just log the error so the recording still gets saved
        }
      }
    }),

  getRecordingHistory: t.procedure.action(async () => getRecordingHistory()),

  deleteRecordingItem: t.procedure
    .input<{ id: string }>()
    .action(async ({ input }) => {
      const recordings = getRecordingHistory().filter(
        (item) => item.id !== input.id,
      )
      saveRecordingsHitory(recordings)
      fs.unlinkSync(path.join(recordingsFolder, `${input.id}.webm`))
    }),

  deleteRecordingHistory: t.procedure.action(async () => {
    fs.rmSync(recordingsFolder, { force: true, recursive: true })
  }),

  getConfig: t.procedure.action(async () => {
    return configStore.get()
  }),

  saveConfig: t.procedure
    .input<{ config: Config }>()
    .action(async ({ input }) => {
      configStore.save(input.config)
    }),

  recordEvent: t.procedure
    .input<{ type: "start" | "end" }>()
    .action(async ({ input }) => {
      if (input.type === "start") {
        state.isRecording = true
      } else {
        state.isRecording = false
      }
      updateTrayIcon()
    }),

  // MCP Tool Calling Methods
  connectToMcpServers: t.procedure.action(async () => {
    try {
      await mcpClientManager.connectToAllServers()
      return { success: true }
    } catch (error) {
      console.error("Failed to connect to MCP servers:", error)
      return { success: false, error: error instanceof Error ? error.message : "Unknown error" }
    }
  }),

  disconnectFromMcpServers: t.procedure.action(async () => {
    try {
      await mcpClientManager.disconnectFromAllServers()
      return { success: true }
    } catch (error) {
      console.error("Failed to disconnect from MCP servers:", error)
      return { success: false, error: error instanceof Error ? error.message : "Unknown error" }
    }
  }),

  getMcpServers: t.procedure.action(async () => {
    return mcpClientManager.getConnectedServers()
  }),

  getMcpTools: t.procedure.action(async () => {
    try {
      return await mcpClientManager.listAvailableTools()
    } catch (error) {
      console.error("Failed to get MCP tools:", error)
      return []
    }
  }),

  callMcpTool: t.procedure
    .input<{ serverName: string; toolName: string; arguments: Record<string, any> }>()
    .action(async ({ input }) => {
      try {
        const result = await mcpClientManager.callTool(
          input.serverName,
          input.toolName,
          input.arguments
        )
        return { success: true, result }
      } catch (error) {
        console.error("Failed to call MCP tool:", error)
        return { success: false, error: error instanceof Error ? error.message : "Unknown error" }
      }
    }),

  processTranscriptWithMcp: t.procedure
    .input<{ transcript: string }>()
    .action(async ({ input }) => {
      try {
        const processedTranscript = await mcpClientManager.processTranscriptWithTools(input.transcript)
        return { success: true, transcript: processedTranscript }
      } catch (error) {
        console.error("Failed to process transcript with MCP:", error)
        return { success: false, error: error instanceof Error ? error.message : "Unknown error", transcript: input.transcript }
      }
    }),

  loadMcpServersConfig: t.procedure.action(async () => {
    try {
      const config = await mcpClientManager.loadServersConfig()
      return { success: true, config }
    } catch (error) {
      console.error("Failed to load MCP servers config:", error)
      return { success: false, error: error instanceof Error ? error.message : "Unknown error" }
    }
  }),
}

export type Router = typeof router<|MERGE_RESOLUTION|>--- conflicted
+++ resolved
@@ -18,12 +18,8 @@
 import { updateTrayIcon } from "./tray"
 import { isAccessibilityGranted } from "./utils"
 import { writeText } from "./keyboard"
-<<<<<<< HEAD
 import { transcribeWithLightningWhisper, checkLightningWhisperDependencies, installLightningWhisperDependencies } from "./lightning-whisper-service"
 import { mcpClientManager } from "./mcp-client"
-=======
-
->>>>>>> b1d72a5c
 
 const t = tipc.create()
 
