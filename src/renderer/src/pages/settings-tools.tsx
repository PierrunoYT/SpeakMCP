--- conflicted
+++ resolved
@@ -256,11 +256,7 @@
                         min="1"
                         max="50"
                         step="1"
-<<<<<<< HEAD
-                        value={config.mcpMaxIterations || 10}
-=======
                         value={config.mcpMaxIterations ?? 10}
->>>>>>> f8f6aa9e
                         onChange={(e) =>
                           updateConfig({
                             mcpMaxIterations: parseInt(e.target.value) || 1,
